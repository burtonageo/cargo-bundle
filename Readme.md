--- conflicted
+++ resolved
@@ -69,15 +69,12 @@
 
 These settings are used only when bundling Linux compatible packages (currently `deb` only).
 
-<<<<<<< HEAD
 * `linux_mime_types`: A list of strings which represent mime types. If present, these are assigned
   to the `MimeType` field of the .desktop file.
-=======
 * `linux_exec_args`: A single string which is inserted after the name of the binary in the `Exec`
   field in the `.desktop` file. For example if the binary is called `my_program` and
   `linux_exec_args = "%f"` then the Exec filed will be `Exec=my_program %f`. Find out more from the
   [specification](https://specifications.freedesktop.org/desktop-entry-spec/desktop-entry-spec-latest.html#exec-variables)
->>>>>>> 58d65b4c
 
 ### Debian-specific settings
 
